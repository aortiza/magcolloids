--- conflicted
+++ resolved
@@ -6,14 +6,11 @@
 import sys
 import pandas as pd
 import copy as cp
-<<<<<<< HEAD
-import pickle
-=======
+
 import jsonpickle
 
 import jsonpickle.ext.numpy as jsonpickle_numpy
 jsonpickle_numpy.register_handlers()
->>>>>>> 7692eaaa
 
 class sim():
     def __init__(self,*pargs,**kargs):
